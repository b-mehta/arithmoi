--- conflicted
+++ resolved
@@ -11,124 +11,8 @@
 --
 
 module Math.NumberTheory.Moduli.Jacobi
-<<<<<<< HEAD
-  ( JacobiSymbol(..)
-  , jacobi
-  , symbolToIntegral
-  ) where
-
-import Data.Bits
-#if __GLASGOW_HASKELL__ < 803
-import Data.Semigroup
-#endif
-import Numeric.Natural
-
-import Math.NumberTheory.Utils
-
--- | Represents three possible values of
--- <https://en.wikipedia.org/wiki/Jacobi_symbol Jacobi symbol>.
-data JacobiSymbol = MinusOne | Zero | One
-  deriving (Eq, Ord, Show)
-
-instance Semigroup JacobiSymbol where
-  (<>) = \case
-    MinusOne -> negJS
-    Zero     -> const Zero
-    One      -> id
-
-instance Monoid JacobiSymbol where
-  mempty = One
-  mappend = (<>)
-
-negJS :: JacobiSymbol -> JacobiSymbol
-negJS = \case
-  MinusOne -> One
-  Zero     -> Zero
-  One      -> MinusOne
-
-{-# SPECIALISE symbolToIntegral :: JacobiSymbol -> Integer,
-                                   JacobiSymbol -> Int
-  #-}
--- | Convenience function to convert out of a Jacobi symbol
-symbolToIntegral :: (Integral a) => JacobiSymbol -> a
-symbolToIntegral = \case
-  Zero -> 0
-  One -> 1
-  MinusOne -> -1
-
--- | <https://en.wikipedia.org/wiki/Jacobi_symbol Jacobi symbol> of two arguments.
--- The lower argument (\"denominator\") must be odd and positive,
--- this condition is checked.
---
--- If arguments have a common factor, the result
--- is 'Zero', otherwise it is 'MinusOne' or 'One'.
---
--- >>> jacobi 1001 9911
--- Zero -- arguments have a common factor 11
--- >>> jacobi 1001 9907
--- MinusOne
-{-# SPECIALISE jacobi :: Integer -> Integer -> JacobiSymbol,
-                         Natural -> Natural -> JacobiSymbol,
-                         Int -> Int -> JacobiSymbol,
-                         Word -> Word -> JacobiSymbol
-  #-}
-jacobi :: (Integral a, Bits a) => a -> a -> JacobiSymbol
-jacobi _ 1 = One
-jacobi a b
-  | b < 0     = error "Math.NumberTheory.Moduli.jacobi: negative denominator"
-  | evenI b   = error "Math.NumberTheory.Moduli.jacobi: even denominator"
-  | otherwise = jacobi' a b   -- b odd, > 1
-
-jacobi' :: (Integral a, Bits a) => a -> a -> JacobiSymbol
-jacobi' 0 _ = Zero
-jacobi' 1 _ = One
-jacobi' a b
-  | a < 0     = let n = if rem4is3 b then MinusOne else One
-                    (z, o) = shiftToOddCount (negate a)
-                    s = if evenI z || rem8is1or7 b then n else negJS n
-                in s <> jacobi' o b
-  | a >= b    = case a `rem` b of
-                  0 -> Zero
-                  r -> jacPS One r b
-  | evenI a   = case shiftToOddCount a of
-                  (z, o) -> let r = if rem4is3 o && rem4is3 b then MinusOne else One
-                                s = if evenI z || rem8is1or7 b then r else negJS r
-                            in jacOL s b o
-  | otherwise = jacOL (if rem4is3 a && rem4is3 b then MinusOne else One) b a
-
--- numerator positive and smaller than denominator
-jacPS :: (Integral a, Bits a) => JacobiSymbol -> a -> a -> JacobiSymbol
-jacPS !acc a b
-  | evenI a = case shiftToOddCount a of
-    (z, o)
-      | evenI z || rem8is1or7 b -> jacOL (if rem4is3 o && rem4is3 b then negJS acc else acc) b o
-      | otherwise               -> jacOL (if rem4is3 o && rem4is3 b then acc else negJS acc) b o
-  | otherwise = jacOL (if rem4is3 a && rem4is3 b then negJS acc else acc) b a
-
--- numerator odd, positive and larger than denominator
-jacOL :: (Integral a, Bits a) => JacobiSymbol -> a -> a -> JacobiSymbol
-jacOL !acc _ 1 = acc
-jacOL !acc a b = case a `rem` b of
-  0 -> Zero
-  r -> jacPS acc r b
-
--- Utilities
-
--- Sadly, GHC do not optimise `Prelude.even` to a bit test automatically.
-evenI :: Bits a => a -> Bool
-evenI n = not (n `testBit` 0)
-
--- For an odd input @n@ test whether n `rem` 4 == 1
-rem4is3 :: Bits a => a -> Bool
-rem4is3 n = n `testBit` 1
-
--- For an odd input @n@ test whether (n `rem` 8) `elem` [1, 7]
-rem8is1or7 :: Bits a => a -> Bool
-rem8is1or7 n = n `testBit` 1 == n `testBit` 2
-=======
   {-# DEPRECATED "Use Math.NumberTheory.Moduli.Sqrt instead" #-}
   ( module Math.NumberTheory.Moduli.JacobiSymbol
   ) where
 
-import Math.NumberTheory.Moduli.JacobiSymbol
->>>>>>> 1a87fb4d
+import Math.NumberTheory.Moduli.JacobiSymbol