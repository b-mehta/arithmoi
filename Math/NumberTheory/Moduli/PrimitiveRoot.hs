-- |
-- Module:      Math.NumberTheory.Moduli.PrimitiveRoot
-- Copyright:   (c) 2017 Andrew Lelechenko, 2018 Bhavik Mehta
-- Licence:     MIT
-- Maintainer:  Andrew Lelechenko <andrew.lelechenko@gmail.com>
-- Description: Deprecated
--
-- Primitive roots and cyclic groups.
--

module Math.NumberTheory.Moduli.PrimitiveRoot
  {-# DEPRECATED "Use Math.NumberTheory.Moduli.Multiplicative instead" #-}
  ( -- * Primitive roots
    PrimitiveRoot
  , unPrimitiveRoot
  , isPrimitiveRoot
  ) where

<<<<<<< HEAD
#if __GLASGOW_HASKELL__ < 803
import Data.Semigroup
#endif
import Control.DeepSeq                       (NFData)
import Control.Monad                         (guard)
import GHC.Generics                          (Generic)
import Numeric.Natural                       (Natural)

import Math.NumberTheory.ArithmeticFunctions (totient)
import qualified Math.NumberTheory.Euclidean as E
import Math.NumberTheory.Euclidean.Coprimes as Coprimes (singleton)
import Math.NumberTheory.Powers.General      (highestPower)
import Math.NumberTheory.Powers.Modular      (powMod)
import Math.NumberTheory.Moduli.Class        (getNatMod, getNatVal, KnownNat, Mod, MultMod, isMultElement)
import Math.NumberTheory.Prefactored         (Prefactored, fromFactors)
import Math.NumberTheory.UniqueFactorisation (Prime, UniqueFactorisation, isPrime, unPrime, factorise)

-- | A multiplicative group of residues is called cyclic,
-- if there is a primitive root @g@,
-- whose powers generates all elements.
-- Any cyclic multiplicative group of residues
-- falls into one of the following cases.
data CyclicGroup a
  = CG2 -- ^ Residues modulo 2.
  | CG4 -- ^ Residues modulo 4.
  | CGOddPrimePower       (Prime a) Word
  -- ^ Residues modulo @p@^@k@ for __odd__ prime @p@.
  | CGDoubleOddPrimePower (Prime a) Word
  -- ^ Residues modulo 2@p@^@k@ for __odd__ prime @p@.
  deriving (Eq, Show, Generic)

instance NFData a => NFData (CyclicGroup a)

-- | Check whether a multiplicative group of residues,
-- characterized by its modulo, is cyclic and, if yes, return its form.
--
-- >>> cyclicGroupFromModulo 4
-- Just CG4
-- >>> cyclicGroupFromModulo (2 * 13 ^ 3)
-- Just (CGDoubleOddPrimePower (PrimeNat 13) 3)
-- >>> cyclicGroupFromModulo (4 * 13)
-- Nothing
cyclicGroupFromModulo
  :: (Ord a, Integral a, UniqueFactorisation a)
  => a
  -> Maybe (CyclicGroup a)
cyclicGroupFromModulo = \case
  2 -> Just CG2
  4 -> Just CG4
  n
    | n <= 1    -> Nothing
    | odd n     -> uncurry CGOddPrimePower       <$> isPrimePower n
    | odd halfN -> uncurry CGDoubleOddPrimePower <$> isPrimePower halfN
    | otherwise -> Nothing
    where
      halfN = n `quot` 2

isPrimePower
  :: (Integral a, UniqueFactorisation a)
  => a
  -> Maybe (Prime a, Word)
isPrimePower n = (, k) <$> isPrime m
  where
    (m, k) = highestPower n

-- | Extract modulo and its factorisation from
-- a cyclic multiplicative group of residues.
--
-- >>> cyclicGroupToModulo CG4
-- Prefactored {prefValue = 4, prefFactors = Coprimes {unCoprimes = fromList [(2,2)]}}
--
-- >>> :set -XTypeFamilies
-- >>> cyclicGroupToModulo (CGDoubleOddPrimePower (PrimeNat 13) 3)
-- Prefactored {prefValue = 4394, prefFactors = Coprimes {unCoprimes = fromList [(2,1),(13,3)]}}
cyclicGroupToModulo
  :: (E.Euclidean a, Ord a, UniqueFactorisation a)
  => CyclicGroup a
  -> Prefactored a
cyclicGroupToModulo = fromFactors . \case
  CG2                       -> Coprimes.singleton 2 1
  CG4                       -> Coprimes.singleton 2 2
  CGOddPrimePower p k       -> Coprimes.singleton (unPrime p) k
  CGDoubleOddPrimePower p k -> Coprimes.singleton 2 1
                            <> Coprimes.singleton (unPrime p) k

-- | 'PrimitiveRoot' m is a type which is only inhabited 
-- by <https://en.wikipedia.org/wiki/Primitive_root_modulo_n primitive roots> of m.
data PrimitiveRoot m = PrimitiveRoot
  { unPrimitiveRoot :: MultMod m -- ^ Extract primitive root value.
  , getGroup        :: CyclicGroup Natural -- ^ Get cyclic group structure.
  }
  deriving (Eq, Show)

-- | 'isPrimitiveRoot'' @cg@ @a@ checks whether @a@ is
-- a <https://en.wikipedia.org/wiki/Primitive_root_modulo_n primitive root>
-- of a given cyclic multiplicative group of residues @cg@.
--
-- >>> let Just cg = cyclicGroupFromModulo 13
-- >>> isPrimitiveRoot' cg 1
-- False
-- >>> isPrimitiveRoot' cg 2
-- True
isPrimitiveRoot'
  :: (Integral a, UniqueFactorisation a)
  => CyclicGroup a
  -> a
  -> Bool
-- https://en.wikipedia.org/wiki/Primitive_root_modulo_n#Finding_primitive_roots
isPrimitiveRoot' cg r =
  case cg of
    CG2                       -> r == 1
    CG4                       -> r == 3
    CGOddPrimePower p k       -> oddPrimePowerTest (unPrime p) k r
    CGDoubleOddPrimePower p k -> doubleOddPrimePowerTest (unPrime p) k r
  where
    oddPrimeTest p g              = let phi  = totient p
                                        pows = map (\pk -> phi `quot` unPrime (fst pk)) (factorise phi)
                                        exps = map (\x -> powMod g x p) pows
                                     in g /= 0 && gcd g p == 1 && all (/= 1) exps
    oddPrimePowerTest p 1 g       = oddPrimeTest p (g `mod` p)
    oddPrimePowerTest p _ g       = oddPrimeTest p (g `mod` p) && powMod g (p-1) (p*p) /= 1
    doubleOddPrimePowerTest p k g = odd g && oddPrimePowerTest p k g

-- | Check whether a given modular residue is
-- a <https://en.wikipedia.org/wiki/Primitive_root_modulo_n primitive root>.
--
-- >>> :set -XDataKinds
-- >>> isPrimitiveRoot (1 :: Mod 13)
-- False
-- >>> isPrimitiveRoot (2 :: Mod 13)
-- True
--
-- Here is how to list all primitive roots:
--
-- >>> mapMaybe isPrimitiveRoot [minBound .. maxBound] :: [Mod 13]
-- [(2 `modulo` 13), (6 `modulo` 13), (7 `modulo` 13), (11 `modulo` 13)]
--
-- This function is a convenient wrapper around 'isPrimitiveRoot''. The latter
-- provides better control and performance, if you need them.
isPrimitiveRoot
  :: KnownNat n
  => Mod n
  -> Maybe (PrimitiveRoot n)
isPrimitiveRoot r = do
  r' <- isMultElement r
  cg <- cyclicGroupFromModulo (getNatMod r)
  guard $ isPrimitiveRoot' cg (getNatVal r)
  return $ PrimitiveRoot r' cg

-- | Calculate the size of a given cyclic group.
groupSize :: (E.Euclidean a, Ord a, UniqueFactorisation a) => CyclicGroup a -> Prefactored a
groupSize = totient . cyclicGroupToModulo
=======
import Math.NumberTheory.Moduli.Multiplicative
>>>>>>> 1a87fb4d
<|MERGE_RESOLUTION|>--- conflicted
+++ resolved
@@ -16,159 +16,4 @@
   , isPrimitiveRoot
   ) where
 
-<<<<<<< HEAD
-#if __GLASGOW_HASKELL__ < 803
-import Data.Semigroup
-#endif
-import Control.DeepSeq                       (NFData)
-import Control.Monad                         (guard)
-import GHC.Generics                          (Generic)
-import Numeric.Natural                       (Natural)
-
-import Math.NumberTheory.ArithmeticFunctions (totient)
-import qualified Math.NumberTheory.Euclidean as E
-import Math.NumberTheory.Euclidean.Coprimes as Coprimes (singleton)
-import Math.NumberTheory.Powers.General      (highestPower)
-import Math.NumberTheory.Powers.Modular      (powMod)
-import Math.NumberTheory.Moduli.Class        (getNatMod, getNatVal, KnownNat, Mod, MultMod, isMultElement)
-import Math.NumberTheory.Prefactored         (Prefactored, fromFactors)
-import Math.NumberTheory.UniqueFactorisation (Prime, UniqueFactorisation, isPrime, unPrime, factorise)
-
--- | A multiplicative group of residues is called cyclic,
--- if there is a primitive root @g@,
--- whose powers generates all elements.
--- Any cyclic multiplicative group of residues
--- falls into one of the following cases.
-data CyclicGroup a
-  = CG2 -- ^ Residues modulo 2.
-  | CG4 -- ^ Residues modulo 4.
-  | CGOddPrimePower       (Prime a) Word
-  -- ^ Residues modulo @p@^@k@ for __odd__ prime @p@.
-  | CGDoubleOddPrimePower (Prime a) Word
-  -- ^ Residues modulo 2@p@^@k@ for __odd__ prime @p@.
-  deriving (Eq, Show, Generic)
-
-instance NFData a => NFData (CyclicGroup a)
-
--- | Check whether a multiplicative group of residues,
--- characterized by its modulo, is cyclic and, if yes, return its form.
---
--- >>> cyclicGroupFromModulo 4
--- Just CG4
--- >>> cyclicGroupFromModulo (2 * 13 ^ 3)
--- Just (CGDoubleOddPrimePower (PrimeNat 13) 3)
--- >>> cyclicGroupFromModulo (4 * 13)
--- Nothing
-cyclicGroupFromModulo
-  :: (Ord a, Integral a, UniqueFactorisation a)
-  => a
-  -> Maybe (CyclicGroup a)
-cyclicGroupFromModulo = \case
-  2 -> Just CG2
-  4 -> Just CG4
-  n
-    | n <= 1    -> Nothing
-    | odd n     -> uncurry CGOddPrimePower       <$> isPrimePower n
-    | odd halfN -> uncurry CGDoubleOddPrimePower <$> isPrimePower halfN
-    | otherwise -> Nothing
-    where
-      halfN = n `quot` 2
-
-isPrimePower
-  :: (Integral a, UniqueFactorisation a)
-  => a
-  -> Maybe (Prime a, Word)
-isPrimePower n = (, k) <$> isPrime m
-  where
-    (m, k) = highestPower n
-
--- | Extract modulo and its factorisation from
--- a cyclic multiplicative group of residues.
---
--- >>> cyclicGroupToModulo CG4
--- Prefactored {prefValue = 4, prefFactors = Coprimes {unCoprimes = fromList [(2,2)]}}
---
--- >>> :set -XTypeFamilies
--- >>> cyclicGroupToModulo (CGDoubleOddPrimePower (PrimeNat 13) 3)
--- Prefactored {prefValue = 4394, prefFactors = Coprimes {unCoprimes = fromList [(2,1),(13,3)]}}
-cyclicGroupToModulo
-  :: (E.Euclidean a, Ord a, UniqueFactorisation a)
-  => CyclicGroup a
-  -> Prefactored a
-cyclicGroupToModulo = fromFactors . \case
-  CG2                       -> Coprimes.singleton 2 1
-  CG4                       -> Coprimes.singleton 2 2
-  CGOddPrimePower p k       -> Coprimes.singleton (unPrime p) k
-  CGDoubleOddPrimePower p k -> Coprimes.singleton 2 1
-                            <> Coprimes.singleton (unPrime p) k
-
--- | 'PrimitiveRoot' m is a type which is only inhabited 
--- by <https://en.wikipedia.org/wiki/Primitive_root_modulo_n primitive roots> of m.
-data PrimitiveRoot m = PrimitiveRoot
-  { unPrimitiveRoot :: MultMod m -- ^ Extract primitive root value.
-  , getGroup        :: CyclicGroup Natural -- ^ Get cyclic group structure.
-  }
-  deriving (Eq, Show)
-
--- | 'isPrimitiveRoot'' @cg@ @a@ checks whether @a@ is
--- a <https://en.wikipedia.org/wiki/Primitive_root_modulo_n primitive root>
--- of a given cyclic multiplicative group of residues @cg@.
---
--- >>> let Just cg = cyclicGroupFromModulo 13
--- >>> isPrimitiveRoot' cg 1
--- False
--- >>> isPrimitiveRoot' cg 2
--- True
-isPrimitiveRoot'
-  :: (Integral a, UniqueFactorisation a)
-  => CyclicGroup a
-  -> a
-  -> Bool
--- https://en.wikipedia.org/wiki/Primitive_root_modulo_n#Finding_primitive_roots
-isPrimitiveRoot' cg r =
-  case cg of
-    CG2                       -> r == 1
-    CG4                       -> r == 3
-    CGOddPrimePower p k       -> oddPrimePowerTest (unPrime p) k r
-    CGDoubleOddPrimePower p k -> doubleOddPrimePowerTest (unPrime p) k r
-  where
-    oddPrimeTest p g              = let phi  = totient p
-                                        pows = map (\pk -> phi `quot` unPrime (fst pk)) (factorise phi)
-                                        exps = map (\x -> powMod g x p) pows
-                                     in g /= 0 && gcd g p == 1 && all (/= 1) exps
-    oddPrimePowerTest p 1 g       = oddPrimeTest p (g `mod` p)
-    oddPrimePowerTest p _ g       = oddPrimeTest p (g `mod` p) && powMod g (p-1) (p*p) /= 1
-    doubleOddPrimePowerTest p k g = odd g && oddPrimePowerTest p k g
-
--- | Check whether a given modular residue is
--- a <https://en.wikipedia.org/wiki/Primitive_root_modulo_n primitive root>.
---
--- >>> :set -XDataKinds
--- >>> isPrimitiveRoot (1 :: Mod 13)
--- False
--- >>> isPrimitiveRoot (2 :: Mod 13)
--- True
---
--- Here is how to list all primitive roots:
---
--- >>> mapMaybe isPrimitiveRoot [minBound .. maxBound] :: [Mod 13]
--- [(2 `modulo` 13), (6 `modulo` 13), (7 `modulo` 13), (11 `modulo` 13)]
---
--- This function is a convenient wrapper around 'isPrimitiveRoot''. The latter
--- provides better control and performance, if you need them.
-isPrimitiveRoot
-  :: KnownNat n
-  => Mod n
-  -> Maybe (PrimitiveRoot n)
-isPrimitiveRoot r = do
-  r' <- isMultElement r
-  cg <- cyclicGroupFromModulo (getNatMod r)
-  guard $ isPrimitiveRoot' cg (getNatVal r)
-  return $ PrimitiveRoot r' cg
-
--- | Calculate the size of a given cyclic group.
-groupSize :: (E.Euclidean a, Ord a, UniqueFactorisation a) => CyclicGroup a -> Prefactored a
-groupSize = totient . cyclicGroupToModulo
-=======
-import Math.NumberTheory.Moduli.Multiplicative
->>>>>>> 1a87fb4d
+import Math.NumberTheory.Moduli.Multiplicative