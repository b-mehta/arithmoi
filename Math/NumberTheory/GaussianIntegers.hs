--- conflicted
+++ resolved
@@ -34,13 +34,9 @@
 import Data.Ord (comparing)
 import GHC.Generics
 
-<<<<<<< HEAD
-import qualified Math.NumberTheory.Moduli.Sqrt as Moduli
-=======
+
 import qualified Math.NumberTheory.Euclidean as ED
-import qualified Math.NumberTheory.Moduli as Moduli
->>>>>>> 0ea67416
-import Math.NumberTheory.Moduli.Sqrt (FieldCharacteristic(..))
+import Math.NumberTheory.Moduli.Sqrt (FieldCharacteristic(..), sqrtModMaybe)
 import Math.NumberTheory.Powers (integerSquareRoot)
 import Math.NumberTheory.Primes.Types (PrimeNat(..))
 import qualified Math.NumberTheory.Primes.Factorisation as Factorisation
@@ -144,7 +140,7 @@
 -- of form 4k + 1 using
 -- <http://www.ams.org/journals/mcom/1972-26-120/S0025-5718-1972-0314745-6/S0025-5718-1972-0314745-6.pdf Hermite-Serret algorithm>.
 findPrime :: Integer -> GaussianInteger
-findPrime p = case Moduli.sqrtModMaybe (-1) (FieldCharacteristic (PrimeNat . integerToNatural $ p) 1) of
+findPrime p = case sqrtModMaybe (-1) (FieldCharacteristic (PrimeNat . integerToNatural $ p) 1) of
     Nothing -> error "findPrime: an argument must be prime p = 4k + 1"
     Just z  -> go p z -- Effectively we calculate gcdG' (p :+ 0) (z :+ 1)
     where
