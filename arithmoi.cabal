name:          arithmoi
version:       0.7.0.0
cabal-version: >=1.10
build-type:    Simple
license:       MIT
license-file:  LICENSE
copyright:     (c) 2011 Daniel Fischer, 2016-2018 Andrew Lelechenko, Carter Schonwald
maintainer:    Carter Schonwald  carter at wellposed dot com,
               Andrew Lelechenko andrew dot lelechenko at gmail dot com
stability:     Provisional
homepage:      https://github.com/cartazio/arithmoi
bug-reports:   https://github.com/cartazio/arithmoi/issues
synopsis:      Efficient basic number-theoretic functions.
description:
  A library of basic functionality needed for
  number-theoretic calculations. The aim of this library
  is to provide efficient implementations of the functions.
  Primes and related things (totients, factorisation),
  powers (integer roots and tests, modular exponentiation).
category:      Math, Algorithms, Number Theory
author:        Daniel Fischer
tested-with:   GHC==7.10.3, GHC==8.0.2, GHC==8.2.2, GHC==8.4.3
extra-source-files:
  Changes

source-repository head
  type: git
  location: https://github.com/cartazio/arithmoi

flag check-bounds
  description:
    Replace unsafe array operations with safe ones
  default: False
  manual: True

library
  build-depends:
    base >=4.7 && <5,
    array >=0.5 && <0.6,
    containers >=0.5 && <0.7,
    deepseq,
    exact-pi >=0.4.1.1,
    ghc-prim <0.6,
    integer-gmp <1.1,
    integer-logarithms >=1.0,
    mtl >=2.0 && <2.3,
    random >=1.0 && <1.2,
    vector >= 0.12
  if impl(ghc <8.0)
    build-depends:
      semigroups >=0.8
  exposed-modules:
    GHC.TypeNats.Compat
    Math.NumberTheory.ArithmeticFunctions
    Math.NumberTheory.ArithmeticFunctions.Class
    Math.NumberTheory.ArithmeticFunctions.Mertens
    Math.NumberTheory.ArithmeticFunctions.Moebius
    Math.NumberTheory.ArithmeticFunctions.SieveBlock
    Math.NumberTheory.ArithmeticFunctions.Standard
    Math.NumberTheory.Curves.Montgomery
    Math.NumberTheory.GaussianIntegers
    Math.NumberTheory.GCD
    Math.NumberTheory.GCD.LowLevel
    Math.NumberTheory.Moduli
    Math.NumberTheory.Moduli.Chinese
    Math.NumberTheory.Moduli.Class
<<<<<<< HEAD
    Math.NumberTheory.Moduli.DiscreteLogarithm
=======
    Math.NumberTheory.Moduli.Equations
>>>>>>> 4bf8ece3
    Math.NumberTheory.Moduli.Jacobi
    Math.NumberTheory.Moduli.PrimitiveRoot
    Math.NumberTheory.Moduli.Sqrt
    Math.NumberTheory.MoebiusInversion
    Math.NumberTheory.MoebiusInversion.Int
    Math.NumberTheory.Powers
    Math.NumberTheory.Powers.Cubes
    Math.NumberTheory.Powers.Fourth
    Math.NumberTheory.Powers.General
    Math.NumberTheory.Powers.Modular
    Math.NumberTheory.Powers.Squares
    Math.NumberTheory.Powers.Squares.Internal
    Math.NumberTheory.Prefactored
    Math.NumberTheory.Primes
    Math.NumberTheory.Primes.Counting
    Math.NumberTheory.Primes.Factorisation
    Math.NumberTheory.Primes.Factorisation.Certified
    Math.NumberTheory.Primes.Sieve
    Math.NumberTheory.Primes.Testing
    Math.NumberTheory.Primes.Testing.Certificates
    Math.NumberTheory.Recurrencies
    Math.NumberTheory.Recurrencies.Bilinear
    Math.NumberTheory.Recurrencies.Linear
    Math.NumberTheory.SmoothNumbers
    Math.NumberTheory.UniqueFactorisation
    Math.NumberTheory.Zeta
    Math.NumberTheory.Zeta.Dirichlet
    Math.NumberTheory.Zeta.Riemann
    Math.NumberTheory.Zeta.Utils
  other-modules:
    Math.NumberTheory.ArithmeticFunctions.SieveBlock.Unboxed
    Math.NumberTheory.Primes.Counting.Approximate
    Math.NumberTheory.Primes.Counting.Impl
    Math.NumberTheory.Primes.Factorisation.Montgomery
    Math.NumberTheory.Primes.Factorisation.TrialDivision
    Math.NumberTheory.Primes.Sieve.Eratosthenes
    Math.NumberTheory.Primes.Sieve.Indexing
    Math.NumberTheory.Primes.Testing.Certificates.Internal
    Math.NumberTheory.Primes.Testing.Certified
    Math.NumberTheory.Primes.Testing.Probabilistic
    Math.NumberTheory.Primes.Types
    Math.NumberTheory.Recurrencies.Pentagonal
    Math.NumberTheory.Unsafe
    Math.NumberTheory.Utils
    Math.NumberTheory.Utils.FromIntegral
    Math.NumberTheory.Utils.Hyperbola
  default-language: Haskell2010
  ghc-options: -O2 -Wall
  if flag(check-bounds)
    cpp-options: -DCheckBounds

test-suite spec
  build-depends:
    base >=4.6 && <5,
    arithmoi,
    containers,
    exact-pi >=0.4.1.1,
    integer-gmp <1.1,
    QuickCheck >=2.10 && <2.12,
    smallcheck >=1.1.3 && <1.2,
    tasty >=0.10 && <1.2,
    tasty-hunit >=0.9 && <0.11,
    tasty-quickcheck >=0.9 && <0.10,
    tasty-smallcheck >=0.8 && <0.9,
    transformers >=0.5,
    vector
  if impl(ghc <8.0)
    build-depends:
      semigroups >=0.8
  other-modules:
    Math.NumberTheory.ArithmeticFunctionsTests
    Math.NumberTheory.ArithmeticFunctions.MertensTests
    Math.NumberTheory.ArithmeticFunctions.SieveBlockTests
    Math.NumberTheory.CurvesTests
    Math.NumberTheory.GaussianIntegersTests
    Math.NumberTheory.GCDTests
    Math.NumberTheory.Moduli.ChineseTests
    Math.NumberTheory.Moduli.DiscreteLogarithmTests
    Math.NumberTheory.Moduli.ClassTests
    Math.NumberTheory.Moduli.EquationsTests
    Math.NumberTheory.Moduli.JacobiTests
    Math.NumberTheory.Moduli.PrimitiveRootTests
    Math.NumberTheory.Moduli.SqrtTests
    Math.NumberTheory.MoebiusInversion.IntTests
    Math.NumberTheory.MoebiusInversionTests
    Math.NumberTheory.Powers.CubesTests
    Math.NumberTheory.Powers.FourthTests
    Math.NumberTheory.Powers.GeneralTests
    Math.NumberTheory.Powers.ModularTests
    Math.NumberTheory.Powers.SquaresTests
    Math.NumberTheory.PrefactoredTests
    Math.NumberTheory.Primes.CountingTests
    Math.NumberTheory.Primes.FactorisationTests
    Math.NumberTheory.Primes.SieveTests
    Math.NumberTheory.Primes.TestingTests
    Math.NumberTheory.PrimesTests
    Math.NumberTheory.Recurrencies.PentagonalTests
    Math.NumberTheory.Recurrencies.BilinearTests
    Math.NumberTheory.Recurrencies.LinearTests
    Math.NumberTheory.SmoothNumbersTests
    Math.NumberTheory.TestUtils
    Math.NumberTheory.TestUtils.MyCompose
    Math.NumberTheory.TestUtils.Wrappers
    Math.NumberTheory.UniqueFactorisationTests
    Math.NumberTheory.Zeta.DirichletTests
    Math.NumberTheory.Zeta.RiemannTests
  type: exitcode-stdio-1.0
  main-is: Test.hs
  default-language: Haskell2010
  hs-source-dirs: test-suite
  ghc-options: -Wall

benchmark criterion
  build-depends:
    base,
    arithmoi,
    containers,
    deepseq,
    gauge,
    integer-logarithms,
    random,
    vector
  if impl(ghc <8.0)
    build-depends:
      semigroups >=0.8
  other-modules:
    Math.NumberTheory.ArithmeticFunctionsBench
    Math.NumberTheory.DiscreteLogarithmBench
    Math.NumberTheory.GaussianIntegersBench
    Math.NumberTheory.GCDBench
    Math.NumberTheory.JacobiBench
    Math.NumberTheory.MertensBench
    Math.NumberTheory.PowersBench
    Math.NumberTheory.PrimesBench
    Math.NumberTheory.PrimitiveRootsBench
    Math.NumberTheory.RecurrenciesBench
    Math.NumberTheory.SieveBlockBench
    Math.NumberTheory.SmoothNumbersBench
  type: exitcode-stdio-1.0
  main-is: Bench.hs
  default-language: Haskell2010
  hs-source-dirs: benchmark<|MERGE_RESOLUTION|>--- conflicted
+++ resolved
@@ -64,11 +64,8 @@
     Math.NumberTheory.Moduli
     Math.NumberTheory.Moduli.Chinese
     Math.NumberTheory.Moduli.Class
-<<<<<<< HEAD
     Math.NumberTheory.Moduli.DiscreteLogarithm
-=======
     Math.NumberTheory.Moduli.Equations
->>>>>>> 4bf8ece3
     Math.NumberTheory.Moduli.Jacobi
     Math.NumberTheory.Moduli.PrimitiveRoot
     Math.NumberTheory.Moduli.Sqrt
